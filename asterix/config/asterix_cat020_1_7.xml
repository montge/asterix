<?xml version="1.0" encoding="UTF-8"?>
<!DOCTYPE Category SYSTEM "asterix.dtd">

<!--

    Asterix Category 020 v1.7 definition

    Author:   B.Bertrand
    Created:  2013-01-08
    Modified:  28.4.2014. (dsalantic) Special characters removed from BitsShortName, some BitsShortName renamed, tabs aligned

-->

<Category id="020" name="Multilateration Target Reports" ver="1.7">


    <DataItem id="010" rule="mandatory">
        <DataItemName>Data Source Identifier</DataItemName>
        <DataItemDefinition>Identification of the system from which the data are received.</DataItemDefinition>
        <DataItemFormat desc="Two-octet fixed length Data Item.">
            <Fixed length="2">
                <Bits from="16" to="9">
                    <BitsShortName>SAC</BitsShortName>
                    <BitsName>System Area Code</BitsName>
                </Bits>
                <Bits from="8" to="1">
                    <BitsShortName>SIC</BitsShortName>
                    <BitsName>System Identification Code</BitsName>
                </Bits>
            </Fixed>
        </DataItemFormat>
    </DataItem>

    <DataItem id="020" rule="mandatory">
        <DataItemName>Target Report Descriptor</DataItemName>
        <DataItemDefinition>Type and characteristics of the data as transmitted by a system.</DataItemDefinition>
        <DataItemFormat desc="Variable length Data Item comprising a first part of one-octet, followed by one-octet extents as necessary.">
            <Variable>
                <Fixed length="1">
                    <Bits bit="8">
                        <BitsShortName>SSR</BitsShortName>
                        <BitsValue val="1">Non-Mode S 1090MHz multilateration</BitsValue>
                        <BitsValue val="0">no Non-Mode S 1090MHz multilateration</BitsValue>
                    </Bits>
                    <Bits bit="7">
                        <BitsShortName>MS</BitsShortName>
                        <BitsValue val="1">Mode-S 1090 MHz multilateration</BitsValue>
                        <BitsValue val="0">no Mode-S 1090 MHz multilateration</BitsValue>
                    </Bits>
                    <Bits bit="6">
                        <BitsShortName>HF</BitsShortName>
                        <BitsValue val="1">HF multilateration</BitsValue>
                        <BitsValue val="0">no HF multilateration</BitsValue>
                    </Bits>
                    <Bits bit="5">
                        <BitsShortName>VDL4</BitsShortName>
                        <BitsValue val="1">VDL Mode 4 multilateration</BitsValue>
                        <BitsValue val="0">no VDL Mode 4 multilateration</BitsValue>
                    </Bits>
                    <Bits bit="4">
                        <BitsShortName>UAT</BitsShortName>
                        <BitsValue val="1">UAT multilateration</BitsValue>
                        <BitsValue val="0">no UAT multilateration</BitsValue>
                    </Bits>
                    <Bits bit="3">
                        <BitsShortName>DME</BitsShortName>
                        <BitsValue val="1">DME/TACAN multilateration</BitsValue>
                        <BitsValue val="0">no DME/TACAN multilateration</BitsValue>
                    </Bits>
                    <Bits bit="2">
                        <BitsShortName>OT</BitsShortName>
                        <BitsValue val="1">Other Technology Multilateration</BitsValue>
                        <BitsValue val="0">No Other Technology Multilateration</BitsValue>
                    </Bits>
                    <Bits bit="1" fx="1">
                        <BitsShortName>FX</BitsShortName>
                        <BitsValue val="0">End of Data Item</BitsValue>
                        <BitsValue val="1">Extension into first extent</BitsValue>
                    </Bits>
                </Fixed>
                <Fixed length="1">
                    <Bits bit="8">
                        <BitsShortName>RAB</BitsShortName>
                        <BitsValue val="0">Report from target transponder</BitsValue>
                        <BitsValue val="1">Report from field monitor (fixed transponder)</BitsValue>
                    </Bits>
                    <Bits bit="7">
                        <BitsShortName>SPI</BitsShortName>
                        <BitsValue val="0">Absence of SPI</BitsValue>
                        <BitsValue val="1">Special Position Identification</BitsValue>
                    </Bits>
                    <Bits bit="6">
                        <BitsShortName>CHN</BitsShortName>
                        <BitsValue val="0">Chain 1</BitsValue>
                        <BitsValue val="1">Chain 2</BitsValue>
                    </Bits>
                    <Bits bit="5">
                        <BitsShortName>GBS</BitsShortName>
                        <BitsValue val="0">Transponder Ground bit not set</BitsValue>
                        <BitsValue val="1">Transponder Ground bit set</BitsValue>
                    </Bits>
                    <Bits bit="4">
                        <BitsShortName>CRT</BitsShortName>
                        <BitsValue val="0">No Corrupted reply in multilateration</BitsValue>
                        <BitsValue val="1">Corrupted replies in multilateration</BitsValue>
                    </Bits>
                    <Bits bit="3">
                        <BitsShortName>SIM</BitsShortName>
                        <BitsValue val="0">Actual target report</BitsValue>
                        <BitsValue val="1">Simulated target report</BitsValue>
                    </Bits>
                    <Bits bit="2">
                        <BitsShortName>TST</BitsShortName>
                        <BitsValue val="0">Default</BitsValue>
                        <BitsValue val="1">Test Target</BitsValue>
                    </Bits>
                    <Bits bit="1" fx="1">
                        <BitsShortName>FX</BitsShortName>
                        <BitsValue val="0">End of Data Item</BitsValue>
                        <BitsValue val="1">Extension into next extent</BitsValue>
                    </Bits>
                </Fixed>
            </Variable>
        </DataItemFormat>
    </DataItem>

    <DataItem id="030" rule="optional">
        <DataItemName>Warning/Error Conditions</DataItemName>
        <DataItemDefinition>Warning/error conditions detected by a system for the target report involved.</DataItemDefinition>
        <DataItemFormat desc="Variable length Data Item comprising a first part of one-octet, followed by one-octet extents as necessary.">
            <Variable>
                <Fixed length="1">
                    <Bits from="8" to="2">
                        <BitsShortName>W_E</BitsShortName>
                        <BitsName>(W/E Value) Warning/error condition value</BitsName>
                        <BitsValue val="0">Not defined; never used.</BitsValue>
                        <BitsValue val="1">Multipath Reply (Reflection)</BitsValue>
                        <BitsValue val="3">Split plot</BitsValue>
                        <BitsValue val="10">Phantom SSR plot</BitsValue>
                        <BitsValue val="11">Non-Matching Mode-3/A Code</BitsValue>
                        <BitsValue val="12">Mode C code / Mode S altitude code abnormal value compared to the track</BitsValue>
                        <BitsValue val="15">Transponder anomaly detected</BitsValue>
                        <BitsValue val="16">Duplicated or Illegal Mode S Aircraft Address</BitsValue>
                        <BitsValue val="17">Mode S error correction applied</BitsValue>
                        <BitsValue val="18">Undecodable Mode C code / Mode S altitude code</BitsValue>
                    </Bits>
                    <Bits bit="1" fx="1">
                        <BitsShortName>FX</BitsShortName>
                        <BitsValue val="0">End of Data Item</BitsValue>
                        <BitsValue val="1">Extension into first extent</BitsValue>
                    </Bits>
                </Fixed>
            </Variable>
        </DataItemFormat>
    </DataItem>

    <DataItem id="041" rule="mandatory">
        <DataItemName>Position in WGS-84 Coordinates</DataItemName>
        <DataItemDefinition>Position of a target in WGS-84 Coordinates.</DataItemDefinition>
        <DataItemFormat desc="Eight-octet fixed length Data Item">
            <Fixed length="8">
                <Bits from="64" to="33" encode="signed">
                    <BitsShortName>Lat</BitsShortName>
                    <BitsName>Latitude in WGS-84 in twos complement.</BitsName>
                    <BitsUnit scale="0.000005364418029785156" min="-90" max="90">deg</BitsUnit>
                </Bits>
                <Bits from="32" to="1" encode="signed">
                    <BitsShortName>Lon</BitsShortName>
                    <BitsName>Longitude in WGS-84 in twos complement.</BitsName>
                    <BitsUnit scale="0.000005364418029785156" min="-180" max="180">deg</BitsUnit>
                </Bits>
            </Fixed>
        </DataItemFormat>
    </DataItem>

    <DataItem id="042" rule="optional">
        <DataItemName>Position in Cartesian Coordinates</DataItemName>
        <DataItemDefinition>Calculated position in Cartesian Coordinates, in two’s complement representation.</DataItemDefinition>
        <DataItemFormat desc="Six-octet fixed length Data Item.">
            <Fixed length="6">
                <Bits from="48" to="25" encode="signed">
                    <BitsShortName>X</BitsShortName>
                    <BitsName>X</BitsName>
                    <BitsUnit scale="0.5" min="-4194300" max="4194300">m</BitsUnit>
                </Bits>
                <Bits from="24" to="1" encode="signed">
                    <BitsShortName>Y</BitsShortName>
                    <BitsName>Y</BitsName>
                    <BitsUnit scale="0.5" min="-4194300" max="4194300">m</BitsUnit>
                </Bits>
            </Fixed>
        </DataItemFormat>
    </DataItem>

    <DataItem id="050" rule="optional">
        <DataItemName>Mode-2 Code in Octal Representation</DataItemName>
        <DataItemDefinition>Mode-2 code converted into octal representation.</DataItemDefinition>
        <DataItemFormat desc="Two-octet fixed length Data Item.">
            <Fixed length="2">
                <Bits bit="16">
                    <BitsShortName>V</BitsShortName>
                    <BitsName>V</BitsName>
                    <BitsValue val="0">Code validated</BitsValue>
                    <BitsValue val="1">Code not validated</BitsValue>
                </Bits>
                <Bits bit="15">
                    <BitsShortName>G</BitsShortName>
                    <BitsName>G</BitsName>
                    <BitsValue val="0">Default</BitsValue>
                    <BitsValue val="1">Garbled code</BitsValue>
                </Bits>
                <Bits bit="14">
                    <BitsShortName>L</BitsShortName>
                    <BitsName>L</BitsName>
                    <BitsValue val="0">Mode-2 code derived from the reply of the transponder</BitsValue>
                    <BitsValue val="1">Smoothed Mode-2 code as provided by a local tracker n</BitsValue>
                </Bits>
                <Bits bit="13">
                    <BitsShortName>spare</BitsShortName>
                    <BitsName>Spare bit set to 0</BitsName>
                    <BitsConst>0</BitsConst>
                </Bits>
                <Bits from="12" to="1" encode="octal">
                    <BitsShortName>Mode2</BitsShortName>
                    <BitsName>Mode-2 reply in octal representation</BitsName>
                </Bits>
            </Fixed>
        </DataItemFormat>
    </DataItem>

    <DataItem id="055" rule="optional">
        <DataItemName>Mode-1 Code in Octal Representation</DataItemName>
        <DataItemDefinition>Mode-1 code converted into octal representation.</DataItemDefinition>
        <DataItemFormat desc="One-octet fixed length Data Item.">
            <Fixed length="1">
                <Bits bit="8">
                    <BitsShortName>V</BitsShortName>
                    <BitsValue val="0">Code validated</BitsValue>
                    <BitsValue val="1">Code not validated</BitsValue>
                </Bits>
                <Bits bit="7">
                    <BitsShortName>G</BitsShortName>
                    <BitsValue val="0">Default</BitsValue>
                    <BitsValue val="1">Garbled code</BitsValue>
                </Bits>
                <Bits bit="6">
                    <BitsShortName>L</BitsShortName>
                    <BitsValue val="0">Mode-1 code derived from the reply of the transponder</BitsValue>
                    <BitsValue val="1">Smoothed Mode-2 code as provided by a local tracker n</BitsValue>
                </Bits>
                <Bits from="5" to="1">
                    <!-- encode="octal" not supported on 5 bits -->
                    <BitsShortName>Mode1</BitsShortName>
                    <BitsName>Mode-1 Code in octal representation</BitsName>
                </Bits>
            </Fixed>
        </DataItemFormat>
    </DataItem>

    <DataItem id="070">
        <DataItemName>Mode-3/A Code in Octal Representation</DataItemName>
        <DataItemDefinition>Mode-3/A code converted into octal representation.</DataItemDefinition>
        <DataItemFormat desc="Two-octet fixed length Data Item.">
            <Fixed length="2">
                <Bits bit="16">
                    <BitsShortName>V</BitsShortName>
                    <BitsValue val="0">Code validated</BitsValue>
                    <BitsValue val="1">Code not validated</BitsValue>
                </Bits>
                <Bits bit="15">
                    <BitsShortName>G</BitsShortName>
                    <BitsValue val="0">Default</BitsValue>
                    <BitsValue val="1">Garbled code</BitsValue>
                </Bits>
                <Bits bit="14">
                    <BitsShortName>L</BitsShortName>
                    <BitsValue val="0">Mode-3/A code derived from the reply of the transponder</BitsValue>
                    <BitsValue val="1">Mode-3/A code not extracted during the last update period</BitsValue>
                </Bits>
                <Bits bit="13">
                    <BitsShortName>spare</BitsShortName>
                    <BitsName>Spare bit set to 0</BitsName>
                    <BitsConst>0</BitsConst>
                </Bits>
                <Bits from="12" to="1" encode="octal">
                    <BitsShortName>Mod3A</BitsShortName>
                    <BitsName>Mode-3/A reply in octal representation</BitsName>
                </Bits>
            </Fixed>
        </DataItemFormat>
    </DataItem>

    <DataItem id="090">
        <DataItemName>Flight Level in Binary Representation</DataItemName>
        <DataItemDefinition>Flight Level (Mode S Altitude) converted into binary two's complement representation.</DataItemDefinition>
        <DataItemFormat desc="Two-octet fixed length Data Item.">
            <Fixed length="2">
                <Bits bit="16">
                    <BitsShortName>V</BitsShortName>
                    <BitsValue val="0">Code validated</BitsValue>
                    <BitsValue val="1">Code not validated</BitsValue>
                </Bits>
                <Bits bit="15">
                    <BitsShortName>G</BitsShortName>
                    <BitsValue val="0">Default</BitsValue>
                    <BitsValue val="1">Garbled code</BitsValue>
                </Bits>
                <Bits from="14" to="1" encode="signed">
                    <BitsShortName>FL</BitsShortName>
                    <BitsName>Flight Level</BitsName>
                    <BitsUnit scale="0.25">FL</BitsUnit>
                </Bits>
            </Fixed>
        </DataItemFormat>
    </DataItem>

    <DataItem id="100" rule="optional">
        <DataItemName>Mode-C Code</DataItemName>
        <DataItemDefinition>Mode-C height in Gray notation as received from the transponder together with the confidence level for each reply bit as provided by a MSSR/Mode-S station.</DataItemDefinition>
        <DataItemFormat desc="Four-octet fixed length Data Item.">
            <Fixed length="4">
                <Bits bit="32">
                    <BitsShortName>V</BitsShortName>
                    <BitsValue val="0">Code validated</BitsValue>
                    <BitsValue val="1">Code not validated</BitsValue>
                </Bits>
                <Bits bit="31">
                    <BitsShortName>G</BitsShortName>
                    <BitsValue val="0">Default</BitsValue>
                    <BitsValue val="1">Garbled code</BitsValue>
                </Bits>
                <Bits from="30" to="29">
                    <BitsShortName>spare</BitsShortName>
                    <BitsName>Spare bits set to 0</BitsName>
                    <BitsConst>0</BitsConst>
                </Bits>
                <Bits from="28" to="17">
                    <BitsShortName>ModeC</BitsShortName>
                    <BitsName>Mode-C reply in Gray notation</BitsName>
                </Bits>
                <Bits from="16" to="13">
                    <BitsShortName>spare</BitsShortName>
                    <BitsName>Spare bits set to 0</BitsName>
                    <BitsConst>0</BitsConst>
                </Bits>
                <Bits from="12" to="1">
                    <BitsShortName>QXi</BitsShortName>
                    <!--
                    <BitsValue val="0">High quality pulse Xi</BitsValue>
                    <BitsValue val="1">Low quality pulse Xi</BitsValue>
                    -->
                </Bits>
            </Fixed>
        </DataItemFormat>
    </DataItem>

    <DataItem id="105" rule="optional">
        <DataItemName>Geometric Height (WGS-84)</DataItemName>
        <DataItemDefinition>Vertical distance between the target and the projection of its position on the earth’s ellipsoid, as defined by WGS84, in two’s complement form.</DataItemDefinition>
        <DataItemFormat desc="Two-octet fixed length Data Item.">
            <Fixed length="2">
                <Bits from="16" to="1" encode="signed">
                    <BitsShortName>geometric_height</BitsShortName>
                    <BitsName>Geometric Height (WGS-84)</BitsName>
                    <BitsUnit scale="6.25" min="-204800" max="204800">ft</BitsUnit>
                </Bits>
            </Fixed>
        </DataItemFormat>
    </DataItem>

    <DataItem id="110" rule="optional">
        <DataItemName>Measured Height (Local Cartesian Coordinates)</DataItemName>
        <DataItemDefinition>Height above local 2D co-ordinate system in reference to the MLT System Reference Point as defined in item I019/610, in two’s complement form, based on a direct measurement not related to barometric pressure.</DataItemDefinition>
        <DataItemFormat desc="Two-octet fixed length Data Item.">
            <Fixed length="2">
                <Bits from="16" to="1" encode="signed">
                    <BitsShortName>MHeight</BitsShortName>
                    <BitsName>Measured Height</BitsName>
                    <BitsUnit scale="6.25" min="-204800" max="204800">ft</BitsUnit>
                </Bits>
            </Fixed>
        </DataItemFormat>
    </DataItem>

    <DataItem id="140" rule="mandatory">
        <DataItemName>Time of Day</DataItemName>
        <DataItemDefinition>Absolute time stamping expressed as UTC.</DataItemDefinition>
        <DataItemFormat desc="Three-octet fixed length Data Item.">
            <Fixed length="3">
                <Bits from="24" to="1">
                    <BitsShortName>ToD</BitsShortName>
                    <BitsName>Time of Day</BitsName>
                    <BitsUnit scale="0.0078125">s</BitsUnit>
                </Bits>
            </Fixed>
        </DataItemFormat>
    </DataItem>

    <DataItem id="161" rule="optional">
        <DataItemName>Track Number</DataItemName>
        <DataItemDefinition>An integer value representing a unique reference to a track record within a particular track file.</DataItemDefinition>
        <DataItemFormat desc="Two-octet fixed length Data Item.">
            <Fixed length="2">
                <Bits from="16" to="13">
                    <BitsShortName>spare</BitsShortName>
                    <BitsName>Spare bits set to zero</BitsName>
                    <BitsConst>0</BitsConst>
                </Bits>
                <Bits from="12" to="1">
                    <BitsShortName>TrkNb</BitsShortName>
                    <BitsName>Track number</BitsName>
                </Bits>
            </Fixed>
        </DataItemFormat>
    </DataItem>

    <DataItem id="170" rule="optional">
        <DataItemName>Track Status</DataItemName>
        <DataItemDefinition>Status of track.</DataItemDefinition>
        <DataItemFormat desc="Variable length Data Item comprising a first part of one-octet, followed by one-octet extents as necessary.">
            <Variable>
                <Fixed length="1">
                    <Bits bit="8">
                        <BitsShortName>CNF</BitsShortName>
                        <BitsValue val="0">Confirmed track</BitsValue>
                        <BitsValue val="1">Track in initiation phase</BitsValue>
                    </Bits>
                    <Bits bit="7">
                        <BitsShortName>TRE</BitsShortName>
                        <BitsValue val="0">Default</BitsValue>
                        <BitsValue val="1">Last report for a track</BitsValue>
                    </Bits>
                    <Bits bit="6">
                        <BitsShortName>CST</BitsShortName>
                        <BitsValue val="0">Not extrapolated</BitsValue>
                        <BitsValue val="1">Extrapolated</BitsValue>
                    </Bits>
                    <Bits from="5" to="4">
                        <BitsShortName>CDM</BitsShortName>
                        <BitsValue val="0">Maintaining</BitsValue>
                        <BitsValue val="1">Climbing</BitsValue>
                        <BitsValue val="2">Descending</BitsValue>
                        <BitsValue val="3">Invalid</BitsValue>
                    </Bits>
                    <Bits bit="3">
                        <BitsShortName>MAH</BitsShortName>
                        <BitsValue val="0">Default</BitsValue>
                        <BitsValue val="1">Horizontal manoeuvre</BitsValue>
                    </Bits>
                    <Bits bit="2">
                        <BitsShortName>STH</BitsShortName>
                        <BitsValue val="0">Measured position</BitsValue>
                        <BitsValue val="1">Smoothed position</BitsValue>
                    </Bits>
                    <Bits bit="1" fx="1">
                        <BitsShortName>FX</BitsShortName>
                        <BitsValue val="0">End of Data Item</BitsValue>
                        <BitsValue val="1">Extension into first extent</BitsValue>
                    </Bits>
                </Fixed>
                <Fixed length="1">
                    <Bits bit="8">
                        <BitsShortName>GHO</BitsShortName>
                        <BitsValue val="0">Default</BitsValue>
                        <BitsValue val="1">Ghost track</BitsValue>
                    </Bits>
                    <Bits from="7" to="2">
                        <BitsShortName>spare</BitsShortName>
                        <BitsName>Spare bits set to zero</BitsName>
                        <BitsConst>0</BitsConst>
                    </Bits>
                    <Bits bit="1" fx="1">
                        <BitsShortName>FX</BitsShortName>
                        <BitsValue val="0">End of Data Item</BitsValue>
                        <BitsValue val="1">Extension into second extent</BitsValue>
                    </Bits>
                </Fixed>
            </Variable>
        </DataItemFormat>
    </DataItem>

    <DataItem id="202" rule="optional">
        <DataItemName>Calculated Track Velocity in Cartesian Coordinates</DataItemName>
        <DataItemDefinition>Calculated track velocity expressed in Cartesian Coordinates, in two’s complement representation.</DataItemDefinition>
        <DataItemFormat desc="Four-octet fixed length Data Item.">
            <Fixed length="4">
                <Bits from="32" to="17" encode="signed">
                    <BitsShortName>Vx</BitsShortName>
                    <BitsName>Vx</BitsName>
                    <BitsUnit scale="0.25" min="-8192" max="8191.75">m/s</BitsUnit>
                </Bits>
                <Bits from="1" to="16" encode="signed">
                    <BitsShortName>Vy</BitsShortName>
                    <BitsName>Vy</BitsName>
                    <BitsUnit scale="0.25" min="-8192" max="8191.75">m/s</BitsUnit>
                </Bits>
            </Fixed>
        </DataItemFormat>
    </DataItem>

    <DataItem id="210" rule="optional">
        <DataItemName>Calculated Acceleration</DataItemName>
        <DataItemDefinition>Calculated Acceleration of the target, in two’s complement form.</DataItemDefinition>
        <DataItemFormat desc="Two-Octet fixed length data item.">
            <Fixed length="2">
                <Bits from="16" to="9" encode="signed">
                    <BitsShortName>Ax</BitsShortName>
                    <BitsName>Ax</BitsName>
                    <BitsUnit scale="0.25" min="-31" max="31">m/s²</BitsUnit>
                </Bits>
                <Bits from="8" to="1" encode="signed">
                    <BitsShortName>Ay</BitsShortName>
                    <BitsName>Ay</BitsName>
                    <BitsUnit scale="0.25" min="-31" max="31">m/s²</BitsUnit>
                </Bits>
            </Fixed>
        </DataItemFormat>
    </DataItem>

    <DataItem id="220" rule="optional">
        <DataItemName>Target Address</DataItemName>
        <DataItemDefinition>Target address (ICAO 24-bit address) assigned uniquely to each Target.</DataItemDefinition>
        <DataItemFormat desc="Three-octet fixed length Data Item.">
            <Fixed length="3">
<<<<<<< HEAD
                <Bits from="24" to="1">
                    <BitsShortName>TAddr</BitsShortName>
=======
                <Bits from="24" to="1" encode="hex">
					<BitsShortName>TAddr</BitsShortName>
>>>>>>> d43ea6d2
                    <BitsName>24-bits Target Address</BitsName>
                </Bits>
            </Fixed>
        </DataItemFormat>
    </DataItem>

    <DataItem id="230" rule="mandatory">
        <DataItemName>Communications/ACAS Capability and Flight Status</DataItemName>
        <DataItemDefinition>Communications capability of the transponder, capability of the on-board ACAS equipment and flight status.</DataItemDefinition>
        <DataItemFormat desc="Two-octet fixed length Data Item.">
            <Fixed length="2">
                <Bits from="16" to="14">
                    <BitsShortName>COM</BitsShortName>
                    <BitsName>Communications capability of the transponder</BitsName>
                    <BitsValue val="0">No communications capability (surveillance only)</BitsValue>
                    <BitsValue val="1">Comm. A and Comm. B capability</BitsValue>
                    <BitsValue val="2">Comm. A, Comm. B and Uplink ELM</BitsValue>
                    <BitsValue val="3">Comm. A, Comm. B, Uplink ELM and Downlink ELM</BitsValue>
                    <BitsValue val="4">Level 5 Transponder capability</BitsValue>
                </Bits>
                <Bits from="13" to="11">
                    <BitsShortName>STAT</BitsShortName>
                    <BitsName>Flight Status</BitsName>
                    <BitsValue val="0">No alert, no SPI, aircraft airborne</BitsValue>
                    <BitsValue val="1">No alert, no SPI, aircraft on ground</BitsValue>
                    <BitsValue val="2">Alert, no SPI, aircraft airborne</BitsValue>
                    <BitsValue val="3">Alert, no SPI, aircraft on ground</BitsValue>
                    <BitsValue val="4">Alert, SPI, aircraft airborne or on ground</BitsValue>
                    <BitsValue val="5">No alert, SPI, aircraft airborne or on ground</BitsValue>
                    <BitsValue val="6">Not assigned</BitsValue>
                    <BitsValue val="7">Information not yet extracted</BitsValue>
                </Bits>
                <Bits from="10" to="9">
                    <BitsShortName>spare</BitsShortName>
                    <BitsName>spare bits set to zero</BitsName>
                    <BitsConst>0</BitsConst>
                </Bits>
                <Bits bit="8">
                    <BitsShortName>MSSC</BitsShortName>
                    <BitsName>Mode-S Specific Service Capability</BitsName>
                    <BitsValue val="0">No</BitsValue>
                    <BitsValue val="1">Yes</BitsValue>
                </Bits>
                <Bits bit="7">
                    <BitsShortName>ARC</BitsShortName>
                    <BitsName>Altitude reporting capability</BitsName>
                    <BitsValue val="0">100 ft resolution</BitsValue>
                    <BitsValue val="1">25 ft resolution</BitsValue>
                </Bits>
                <Bits bit="6">
                    <BitsShortName>AIC</BitsShortName>
                    <BitsName>Aircraft identification capability</BitsName>
                    <BitsValue val="0">No</BitsValue>
                    <BitsValue val="1">Yes</BitsValue>
                </Bits>
                <Bits bit="5">
                    <BitsShortName>B1A</BitsShortName>
                    <BitsName>BDS 1,0 bit 16</BitsName>
                </Bits>
                <Bits from="4" to="1">
                    <BitsShortName>B1B</BitsShortName>
                    <BitsName>BDS 1,0 bits 37/40</BitsName>
                </Bits>
            </Fixed>
        </DataItemFormat>
    </DataItem>

    <DataItem id="245" rule="optional">
        <DataItemName>Target Identification</DataItemName>
        <DataItemDefinition>Target (aircraft or vehicle) identification in 8 characters.</DataItemDefinition>
        <DataItemFormat desc="Seven-octet fixed length Data Item.">
            <Fixed length="7">
                <Bits from="56" to="55">
                    <BitsShortName>STI</BitsShortName>
                    <BitsValue val="0">Callsign or registration not downlinked from transponder</BitsValue>
                    <BitsValue val="1">Registration downlinked from transponder</BitsValue>
                    <BitsValue val="2">Callsign downlinked from transponder</BitsValue>
                    <BitsValue val="3">Not defined</BitsValue>
                </Bits>
                <Bits from="54" to="49">
                    <BitsShortName>spare</BitsShortName>
                    <BitsName>Spare bits set to zero</BitsName>
                    <BitsConst>0</BitsConst>
                </Bits>
                <Bits from="48" to="1" encode="6bitschar">
                    <BitsShortName>TId</BitsShortName>
                    <BitsName>Characters 1-8 (coded on 6 bits each) defining target identification</BitsName>
                </Bits>
            </Fixed>
        </DataItemFormat>
    </DataItem>

    <DataItem id="250" rule="optional">
        <DataItemName>Mode S MB Data</DataItemName>
        <DataItemDefinition>Mode S Comm B data as extracted from the aircraft transponder.</DataItemDefinition>
        <DataItemFormat desc="Repetitive Data Item starting with a one-octet Field Repetition Indicator (REP) followed by at least one BDS report comprising one seven octet BDS register and one octet BDS code.">
            <Repetitive>
                <Fixed length="8">
                    <Bits from="64" to="9" encode="hex">
                        <BitsShortName>MB_Data</BitsShortName>
                        <BitsName>(MB Data) 56-bit message conveying Mode S Comm B message data</BitsName>
                    </Bits>
                    <Bits from="8" to="5">
                        <BitsShortName>BDS1</BitsShortName>
                        <BitsName>Comm B Data Buffer Store 1 Address</BitsName>
                    </Bits>
                    <Bits from="4" to="1">
                        <BitsShortName>BDS2</BitsShortName>
                        <BitsName>Comm B Data Buffer Store 2 Address</BitsName>
                    </Bits>
                </Fixed>
            </Repetitive>
        </DataItemFormat>
    </DataItem>

    <DataItem id="260" rule="mandatory">
        <DataItemName>ACAS Resolution Advisory Report</DataItemName>
        <DataItemDefinition>Currently active Resolution Advisory (RA), if any, generated by the ACAS associated with the transponder transmitting the report and threat identity data.</DataItemDefinition>
        <DataItemFormat desc="Seven-octet fixed length Data Item.">
            <Fixed length="7">
                <Bits from="56" to="1">
                    <BitsShortName>MB_Data</BitsShortName>
                    <BitsName>(MB Data) 56-bit message conveying Mode S Comm B message data of BDS Register 3,0.</BitsName>
                </Bits>
            </Fixed>
        </DataItemFormat>
    </DataItem>

    <DataItem id="300" rule="optional">
        <DataItemName>Vehicle Fleet Identification</DataItemName>
        <DataItemDefinition>Vehicle fleet identification number.</DataItemDefinition>
        <DataItemFormat desc="One octet fixed length Data Item.">
            <Fixed length="1">
                <Bits from="8" to="1">
                    <BitsShortName>VFI</BitsShortName>
                    <BitsName>Vehicle Fleet Identification</BitsName>
                    <BitsValue val="0">Unknown</BitsValue>
                    <BitsValue val="1">ATC equipment maintenance</BitsValue>
                    <BitsValue val="2">Airport maintenance</BitsValue>
                    <BitsValue val="3">Fire</BitsValue>
                    <BitsValue val="4">Bird scarer</BitsValue>
                    <BitsValue val="5">Snow plough</BitsValue>
                    <BitsValue val="6">Runway sweeper</BitsValue>
                    <BitsValue val="7">Emergency</BitsValue>
                    <BitsValue val="8">Police</BitsValue>
                    <BitsValue val="9">Bus</BitsValue>
                    <BitsValue val="10">Tug (push/tow)</BitsValue>
                    <BitsValue val="11">Grass cutter</BitsValue>
                    <BitsValue val="12">Fuel</BitsValue>
                    <BitsValue val="13">Baggage</BitsValue>
                    <BitsValue val="14">Catering</BitsValue>
                    <BitsValue val="15">Aircraft maintenance</BitsValue>
                    <BitsValue val="16">Flyco (follow me)</BitsValue>
                </Bits>
            </Fixed>
        </DataItemFormat>
    </DataItem>

    <DataItem id="310" rule="optional">
        <DataItemName>Pre-programmed Message</DataItemName>
        <DataItemDefinition>Number related to a pre-programmed message that can be transmitted by a vehicle.</DataItemDefinition>
        <DataItemFormat desc="One octet fixed length Data Item.">
            <Fixed length="1">
                <Bits bit="8">
                    <BitsShortName>TRB</BitsShortName>
                    <BitsValue val="0">Default</BitsValue>
                    <BitsValue val="1">In Trouble</BitsValue>
                </Bits>
                <Bits from="7" to="1">
                    <BitsShortName>MSG</BitsShortName>
                    <BitsValue val="1">Towing aircraft</BitsValue>
                    <BitsValue val="2">"Follow me" operation</BitsValue>
                    <BitsValue val="3">Runway check</BitsValue>
                    <BitsValue val="4">Emergency operation (fire, medical...)</BitsValue>
                    <BitsValue val="5">Work in progress (maintenance, birds scarer, sweepers...)</BitsValue>
                </Bits>
            </Fixed>
        </DataItemFormat>
    </DataItem>

    <DataItem id="400" rule="optional">
        <DataItemName>Contributing Receivers</DataItemName>
        <DataItemDefinition>Overview of Receiver Units, which have contributed to the Target Detection</DataItemDefinition>
        <DataItemFormat desc="Repetitive Data Item starting with a one-octet Field Repetition Indicator (REP) followed by at least one Contributing Receiver Units list comprising one octet">
            <Repetitive>
                <Fixed length="1">
                    <Bits from="8" to="1">
                        <BitsShortName>RUx</BitsShortName>
                        <BitsName>RUx Contribution</BitsName>
                    </Bits>
                </Fixed>
            </Repetitive>
        </DataItemFormat>
    </DataItem>

    <DataItem id="500" rule="optional">
        <DataItemName>Position Accuracy</DataItemName>
        <DataItemDefinition>Standard Deviation of Position</DataItemDefinition>
        <DataItemFormat desc="Compound Data Item, comprising a primary subfield of one octet, followed by one or more defined subfields.">
            <Compound>
                <Variable>
                    <Fixed length="1">
                        <Bits bit="8">
                            <BitsShortName>DOP_presence</BitsShortName>
                            <BitsPresence>1</BitsPresence>
                        </Bits>
                        <Bits bit="7">
                            <BitsShortName>SDP_presence</BitsShortName>
                            <BitsPresence>2</BitsPresence>
                        </Bits>
                        <Bits bit="6">
                            <BitsShortName>SDH_presence</BitsShortName>
                            <BitsPresence>3</BitsPresence>
                        </Bits>
                        <Bits from="5" to="2">
                            <BitsShortName>spare</BitsShortName>
                            <BitsName>Spare bits set to zero</BitsName>
                            <BitsConst>0</BitsConst>
                        </Bits>
                    <Bits bit="1" fx="1">
                        <BitsShortName>fx</BitsShortName>
                        <BitsName>Field extension</BitsName>
                        <BitsValue val="1">Extension into next extent</BitsValue>
                        <BitsValue val="0">End of Data Item</BitsValue>
                    </Bits>
                    </Fixed>
                </Variable>
                    <Fixed length="6">
                        <Bits from="48" to="33">
                            <BitsShortName>DOPx</BitsShortName>
                            <BitsName>DOP along x axis</BitsName>
                        <BitsUnit scale="0.25"/>
                        </Bits>
                        <Bits from="32" to="17">
                            <BitsShortName>DOPy</BitsShortName>
                            <BitsName>DOP along y axis</BitsName>
                        <BitsUnit scale="0.25"/>
                        </Bits>
                        <Bits from="16" to="1" encode="signed">
                            <BitsShortName>DOPxy</BitsShortName>
                            <BitsName>p(X,Y)</BitsName>
                        <BitsUnit scale="0.25"/>
                        </Bits>
                    </Fixed>
                    <Fixed length="6">
                        <Bits from="48" to="33">
                            <BitsShortName>SDPx</BitsShortName>
                            <BitsName>Standard Deviation of X component</BitsName>
                            <BitsUnit scale="0.25">m</BitsUnit>
                        </Bits>
                        <Bits from="32" to="17">
                            <BitsShortName>SDPy</BitsShortName>
                            <BitsName>Standard Deviation of Y component</BitsName>
                            <BitsUnit scale="0.25">m</BitsUnit>
                        </Bits>
                        <Bits from="16" to="1" encode="signed">
                            <BitsShortName>SDPxy</BitsShortName>
                            <BitsName>Correlation coefficient in two’s complement</BitsName>
                        <BitsUnit scale="0.25"/>
                        </Bits>
                    </Fixed>
                    <Fixed length="2">
                        <Bits from="16" to="1">
                            <BitsShortName>STD_GH</BitsShortName>
                            <BitsName>Standard Deviation of Geometric Height</BitsName>
                            <BitsUnit scale="0.5">m</BitsUnit>
                        </Bits>
                    </Fixed>
            </Compound>
        </DataItemFormat>
    </DataItem>

<DataItem id="RE">
        <DataItemName>Reserved Expansion Field</DataItemName>
        <DataItemDefinition>Reserved Expansion Field of ASTERIX Cat 020 (Multilateration Target Reports)</DataItemDefinition>
        <DataItemFormat desc="One byte length field, followed by a one byte items indicator and the encoded items.">
            <Explicit>
                <Compound>
                    <Variable>
                        <Fixed length="1">
                            <Bits bit="8">
                                <BitsShortName>PA</BitsShortName>
                                <BitsName>Position Accuracy presence</BitsName>
                                <BitsPresence>1</BitsPresence>
                            </Bits>
                            <Bits bit="7">
                                <BitsShortName>GVV</BitsShortName>
                                <BitsName>Ground Velocity Vector presence</BitsName>
                                <BitsPresence>2</BitsPresence>
                            </Bits>
                            <Bits bit="6">
                                <BitsShortName>GVA</BitsShortName>
                                <BitsName>Ground Velocity Accuracy presence</BitsName>
                                <BitsPresence>3</BitsPresence>
                            </Bits>
                            <Bits bit="5">
                                <BitsShortName>TRT</BitsShortName>
                                <BitsName>Time of Report Transmission presence</BitsName>
                                <BitsPresence>4</BitsPresence>
                            </Bits>
                            <Bits bit="4">
                                <BitsShortName>DA</BitsShortName>
                                <BitsName>Data Ages presence</BitsName>
                                <BitsPresence>5</BitsPresence>
                            </Bits>
                            <Bits from="3" to="2">
                                <BitsShortName>sb</BitsShortName>
                                <BitsName>Spare bits set to 0</BitsName>
                            </Bits>
                            <Bits bit="1" fx="1">
                                <BitsShortName>FX</BitsShortName>
                                <BitsName>Extension indicator</BitsName>
                            </Bits>
                        </Fixed>
                    </Variable>
                    <Compound>
                        <Variable>
                            <Fixed length="1">
                                <Bits bit="8">
                                    <BitsShortName>DOP</BitsShortName>
                                    <BitsName>DOP of position</BitsName>
                                    <BitsPresence>1</BitsPresence>
                                </Bits>
                                <Bits bit="7">
                                    <BitsShortName>SDC</BitsShortName>
                                    <BitsName>Standard Deviation of Position (Cartesian)</BitsName>
                                    <BitsPresence>2</BitsPresence>
                                </Bits>
                                <Bits bit="6">
                                    <BitsShortName>SDH</BitsShortName>
                                    <BitsName>Standard Deviation of Geometric Height</BitsName>
                                    <BitsPresence>3</BitsPresence>
                                </Bits>
                                <Bits bit="5">
                                    <BitsShortName>SDW</BitsShortName>
                                    <BitsName>Standard Deviation of Position (WGS-84)</BitsName>
                                    <BitsPresence>4</BitsPresence>
                                </Bits>
                                <Bits from="4" to="2">
                                    <BitsShortName>sb</BitsShortName>
                                    <BitsName>Spare bits set to 0</BitsName>
                                    <BitsConst>0</BitsConst>
                                </Bits>
                                <Bits bit="1" fx="1">
                                    <BitsShortName>FX</BitsShortName>
                                    <BitsName>Extension indicator</BitsName>
                                </Bits>
                            </Fixed>
                        </Variable>
                        <Fixed length="6">
                            <Bits from="48" to="33">
                                <BitsShortName>DOPx</BitsShortName>
                                <BitsName>DOP along x axis</BitsName>
                                <BitsUnit scale="0.25"></BitsUnit>
                            </Bits>
                            <Bits from="32" to="17">
                                <BitsShortName>DOPy</BitsShortName>
                                <BitsName>DOP along y axis</BitsName>
                                <BitsUnit scale="0.25"></BitsUnit>
                            </Bits>
                            <Bits from="16" to="1" encode="signed">
                                <BitsShortName>DOPxy</BitsShortName>
                                <BitsName>DOP Covariance Component in two’s complement form</BitsName>
                                <BitsUnit scale="0.25"></BitsUnit>
                            </Bits>
                        </Fixed>
                        <Fixed length="6">
                            <Bits from="48" to="33">
                                <BitsShortName>SDCx</BitsShortName>
                                <BitsName>Standard Deviation of Position of the target expressed in Cartesian coordinates (X component)</BitsName>
                                <BitsUnit scale="0.25">m</BitsUnit>
                            </Bits>
                            <Bits from="32" to="17">
                                <BitsShortName>SDCy</BitsShortName>
                                <BitsName>Standard Deviation of Position of the target expressed in Cartesian coordinates (Y component)</BitsName>
                                <BitsUnit scale="0.25">m</BitsUnit>
                            </Bits>
                            <Bits from="16" to="1" encode="signed">
                                <BitsShortName>COVxy</BitsShortName>
                                <BitsName>XY Covariance Component in two’s complement form</BitsName>
                                <BitsUnit scale="0.25">m</BitsUnit>
                            </Bits>
                        </Fixed>
                        <Fixed length="2">
                            <Bits from="16" to="1">
                                <BitsShortName>SDH</BitsShortName>
                                <BitsName>Standard Deviation of Geometric Height of the target expressed in WGS-84</BitsName>
                                <BitsUnit scale="1">ft</BitsUnit>
                            </Bits>
                        </Fixed>
                        <Fixed length="6">
                            <Bits from="48" to="33">
                                <BitsShortName>SDWlat</BitsShortName>
                                <BitsName>Standard Deviation of Position of the target expressed in WGS-84 (Latitude component)</BitsName>
                                <BitsUnit scale="0.000005364418029785156">deg</BitsUnit>
                            </Bits>
                            <Bits from="32" to="17">
                                <BitsShortName>SDWlong</BitsShortName>
                                <BitsName>Standard Deviation of Position of the target expressed in WGS-84 (Longitude component)</BitsName>
                                <BitsUnit scale="0.000005364418029785156">deg</BitsUnit>
                            </Bits>
                            <Bits from="16" to="1" encode="signed">
                                <BitsShortName>COV_WGS</BitsShortName>
                                <BitsName>Lat/Long Covariance Component in two’s complement form</BitsName>
                                <BitsUnit scale="0.000005364418029785156">deg</BitsUnit>
                            </Bits>
                        </Fixed>
                    </Compound>
                    <Fixed length="4">
                        <Bits bit="32">
                            <BitsShortName>RE</BitsShortName>
                            <BitsName>Range Exceeded Indicator</BitsName>
                            <BitsValue val="1">Value in defined range</BitsValue>
                            <BitsValue val="0">Value exceeds defined range</BitsValue>
                        </Bits>
                        <Bits from="31" to="17">
                            <BitsShortName>GS</BitsShortName>
                            <BitsName>Ground Speed referenced to WGS-84</BitsName>
                            <BitsUnit scale="0.00006103515625" min="0" max="2">NM/s</BitsUnit>
                        </Bits>
                        <Bits from="16" to="1">
                            <BitsShortName>TA</BitsShortName>
                            <BitsName>Track Angle clockwise reference to “True North”</BitsName>
                            <BitsUnit scale="0.0054931640625">deg</BitsUnit>
                        </Bits>
                    </Fixed>
                    <Fixed length="2">
                        <Bits from="16" to="9">
                            <BitsShortName>GSSD</BitsShortName>
                            <BitsName>Standard deviation of the Ground Speed</BitsName>
                            <BitsUnit scale="0.00006103515625">NM/s</BitsUnit>
                        </Bits>
                        <Bits from="8" to="1">
                            <BitsShortName>TASD</BitsShortName>
                            <BitsName>Standard deviation of the Track Angle</BitsName>
                            <BitsUnit scale="0.087890625" min="0" max="22.5">deg</BitsUnit>
                        </Bits>
                    </Fixed>
                    <Fixed length="3">
                        <Bits from="24" to="1">
                            <BitsShortName>TRT</BitsShortName>
                            <BitsName>Time of ASTERIX Report Transmission</BitsName>
                            <BitsUnit scale="0.0078125">s</BitsUnit>
                        </Bits>
                    </Fixed>
                    <Compound>
                        <Variable>
                            <Fixed length="1">
                                <Bits bit="8">
                                    <BitsShortName>SPI</BitsShortName>
                                    <BitsName>Special Position Identification age</BitsName>
                                    <BitsPresence>1</BitsPresence>
                                </Bits>
                                <Bits bit="7">
                                    <BitsShortName>TI</BitsShortName>
                                    <BitsName>Target Identification age</BitsName>
                                    <BitsPresence>2</BitsPresence>
                                </Bits>
                                <Bits bit="6">
                                    <BitsShortName>MDB</BitsShortName>
                                    <BitsName>Mode S MB age</BitsName>
                                    <BitsPresence>3</BitsPresence>
                                </Bits>
                                <Bits bit="5">
                                    <BitsShortName>M3A</BitsShortName>
                                    <BitsName>Mode 3/A Code age</BitsName>
                                    <BitsPresence>4</BitsPresence>
                                </Bits>
                                <Bits bit="4">
                                    <BitsShortName>FL</BitsShortName>
                                    <BitsName>Flight Level age</BitsName>
                                    <BitsPresence>5</BitsPresence>
                                </Bits>
                                <Bits bit="3">
                                    <BitsShortName>FS</BitsShortName>
                                    <BitsName>Flight Status age</BitsName>
                                    <BitsPresence>6</BitsPresence>
                                </Bits>
                                <Bits bit="2">
                                    <BitsShortName>GH</BitsShortName>
                                    <BitsName>Geometric / Measured Height age</BitsName>
                                    <BitsPresence>7</BitsPresence>
                                </Bits>
                                <Bits bit="1" fx="1">
                                    <BitsShortName>FX</BitsShortName>
                                    <BitsName>Extension indicator</BitsName>
                                </Bits>
                            </Fixed>
                            <Fixed length="1">
                                <Bits bit="8">
                                    <BitsShortName>TA</BitsShortName>
                                    <BitsName>Target Address age</BitsName>
                                    <BitsPresence>8</BitsPresence>
                                </Bits>
                                <Bits bit="7">
                                    <BitsShortName>MC</BitsShortName>
                                    <BitsName>Mode C code age</BitsName>
                                    <BitsPresence>9</BitsPresence>
                                </Bits>
                                <Bits bit="6">
                                    <BitsShortName>MSS</BitsShortName>
                                    <BitsName>Mode-S Specific Service Capability age</BitsName>
                                    <BitsPresence>10</BitsPresence>
                                </Bits>
                                <Bits bit="5">
                                    <BitsShortName>ARC</BitsShortName>
                                    <BitsName>Altitude reporting capability age</BitsName>
                                    <BitsPresence>11</BitsPresence>
                                </Bits>
                                <Bits bit="4">
                                    <BitsShortName>AIC</BitsShortName>
                                    <BitsName>Aircraft identification capability age</BitsName>
                                    <BitsPresence>12</BitsPresence>
                                </Bits>
                                <Bits bit="3">
                                    <BitsShortName>M2</BitsShortName>
                                    <BitsName>Mode-2 Code age</BitsName>
                                    <BitsPresence>13</BitsPresence>
                                </Bits>
                                <Bits bit="2">
                                    <BitsShortName>M1</BitsShortName>
                                    <BitsName>Mode-1 Code age</BitsName>
                                    <BitsPresence>14</BitsPresence>
                                </Bits>
                                <Bits bit="1" fx="1">
                                    <BitsShortName>FX</BitsShortName>
                                    <BitsName>Extension indicator</BitsName>
                                </Bits>
                            </Fixed>
                            <Fixed length="1">
                                <Bits bit="8">
                                    <BitsShortName>ARA</BitsShortName>
                                    <BitsName>ACAS Resolution Advisory age</BitsName>
                                    <BitsPresence>15</BitsPresence>
                                </Bits>
                                <Bits bit="7">
                                    <BitsShortName>VI</BitsShortName>
                                    <BitsName>Vehicle Fleet Identification age</BitsName>
                                    <BitsPresence>16</BitsPresence>
                                </Bits>
                                <Bits bit="6">
                                    <BitsShortName>MSG</BitsShortName>
                                    <BitsName>Pre-programmed message age</BitsName>
                                    <BitsPresence>17</BitsPresence>
                                </Bits>
                                <Bits from="5" to="2">
                                    <BitsShortName>sb</BitsShortName>
                                    <BitsName>Spare bits set to 0</BitsName>
                                    <BitsConst>0</BitsConst>
                                </Bits>
                                <Bits bit="1" fx="1">
                                    <BitsShortName>FX</BitsShortName>
                                    <BitsName>Extension indicator</BitsName>
                                </Bits>
                            </Fixed>
                        </Variable>
                        <Fixed length="1">
                            <Bits from="8" to="1">
                                <BitsShortName>SPI</BitsShortName>
                                <BitsName>Special Position Identification Age</BitsName>
                                <BitsUnit scale="0.1">s</BitsUnit>
                            </Bits>
                        </Fixed>
                        <Fixed length="1">
                            <Bits from="8" to="1">
                                <BitsShortName>TI</BitsShortName>
                                <BitsName>Target Identification Age</BitsName>
                                <BitsUnit scale="0.1">s</BitsUnit>
                            </Bits>
                        </Fixed>
                        <Repetitive>
                            <Fixed length="2">
                                <Bits from="16" to="13">
                                    <BitsShortName>BDS1</BitsShortName>
                                    <BitsName>Comm B Data Buffer Store 1 Address</BitsName>
                                </Bits>
                                <Bits from="12" to="9">
                                    <BitsShortName>BDS2</BitsShortName>
                                    <BitsName>Comm B Data Buffer Store 2 Address</BitsName>
                                </Bits>
                                <Bits from="8" to="1">
                                    <BitsShortName>MBA</BitsShortName>
                                    <BitsName>Age of the information in the BDS report indicated in bits 16/9</BitsName>
                                    <BitsUnit scale="0.1">s</BitsUnit>
                                </Bits>
                            </Fixed>
                        </Repetitive>
                        <Fixed length="1">
                            <Bits from="8" to="1">
                                <BitsShortName>M3A</BitsShortName>
                                <BitsName>Mode-3/A Code Age</BitsName>
                                <BitsUnit scale="0.1">s</BitsUnit>
                            </Bits>
                        </Fixed>
                        <Fixed length="1">
                            <Bits from="8" to="1">
                                <BitsShortName>FL</BitsShortName>
                                <BitsName>Flight Level Age</BitsName>
                                <BitsUnit scale="0.1">s</BitsUnit>
                            </Bits>
                        </Fixed>
                        <Fixed length="1">
                            <Bits from="8" to="1">
                                <BitsShortName>STAT</BitsShortName>
                                <BitsName>Flight Status Age</BitsName>
                                <BitsUnit scale="0.1">s</BitsUnit>
                            </Bits>
                        </Fixed>
                        <Fixed length="1">
                            <Bits from="8" to="1">
                                <BitsShortName>GH</BitsShortName>
                                <BitsName>Geometric / Measured Height Age</BitsName>
                                <BitsUnit scale="0.1">s</BitsUnit>
                            </Bits>
                        </Fixed>
                        <Fixed length="1">
                            <Bits from="8" to="1">
                                <BitsShortName>TA</BitsShortName>
                                <BitsName>Target Address Age</BitsName>
                                <BitsUnit scale="0.1">s</BitsUnit>
                            </Bits>
                        </Fixed>
                        <Fixed length="1">
                            <Bits from="8" to="1">
                                <BitsShortName>MC</BitsShortName>
                                <BitsName>Mode C Code Age</BitsName>
                                <BitsUnit scale="0.1">s</BitsUnit>
                            </Bits>
                        </Fixed>
                        <Fixed length="1">
                            <Bits from="8" to="1">
                                <BitsShortName>MSSC</BitsShortName>
                                <BitsName>Mode-S Specific Service Capability Age</BitsName>
                                <BitsUnit scale="0.1">s</BitsUnit>
                            </Bits>
                        </Fixed>
                        <Fixed length="1">
                            <Bits from="8" to="1">
                                <BitsShortName>ARC</BitsShortName>
                                <BitsName>Altitude Reporting Capability Age</BitsName>
                                <BitsUnit scale="0.1">s</BitsUnit>
                            </Bits>
                        </Fixed>
                        <Fixed length="1">
                            <Bits from="8" to="1">
                                <BitsShortName>AIC</BitsShortName>
                                <BitsName>Aircraft Identification Capability age</BitsName>
                                <BitsUnit scale="0.1">s</BitsUnit>
                            </Bits>
                        </Fixed>
                        <Fixed length="1">
                            <Bits from="8" to="1">
                                <BitsShortName>M2</BitsShortName>
                                <BitsName>Mode-2 Code Age</BitsName>
                                <BitsUnit scale="0.1">s</BitsUnit>
                            </Bits>
                        </Fixed>
                        <Fixed length="1">
                            <Bits from="8" to="1">
                                <BitsShortName>M1</BitsShortName>
                                <BitsName>Mode-1 Code Age</BitsName>
                                <BitsUnit scale="0.1">s</BitsUnit>
                            </Bits>
                        </Fixed>
                        <Fixed length="1">
                            <Bits from="8" to="1">
                                <BitsShortName>ARA</BitsShortName>
                                <BitsName>ACAS Resolution Advisory Age</BitsName>
                                <BitsUnit scale="0.1">s</BitsUnit>
                            </Bits>
                        </Fixed>
                        <Fixed length="1">
                            <Bits from="8" to="1">
                                <BitsShortName>VI</BitsShortName>
                                <BitsName>Vehicle Fleet Identification Age</BitsName>
                                <BitsUnit scale="0.1">s</BitsUnit>
                            </Bits>
                        </Fixed>
                        <Fixed length="1">
                            <Bits from="8" to="1">
                                <BitsShortName>MSG</BitsShortName>
                                <BitsName>Pre-programmed Message Age</BitsName>
                                <BitsUnit scale="0.1">s</BitsUnit>
                            </Bits>
                        </Fixed>
                    </Compound>
                </Compound>               
            </Explicit>
        </DataItemFormat>    
    </DataItem>

     <DataItem id="SP" rule="optional">
        <DataItemName>SP</DataItemName>
        <DataItemDefinition>SP</DataItemDefinition>
        <DataItemFormat desc="Fixed">
            <Explicit>
                <Fixed length="1">
                    <Bits from="8" to="1">
                        <BitsShortName>SP</BitsShortName>
                        <BitsName>SP</BitsName>
                    </Bits>
                </Fixed>
            </Explicit>
        </DataItemFormat>
    </DataItem>

    <UAP>
        <UAPItem bit="0" frn="1" len="2">010</UAPItem>
        <UAPItem bit="1" frn="2" len="1+">020</UAPItem>
        <UAPItem bit="2" frn="3" len="3">140</UAPItem>
        <UAPItem bit="3" frn="4" len="8">041</UAPItem>
        <UAPItem bit="4" frn="5" len="6">042</UAPItem>
        <UAPItem bit="5" frn="6" len="2">161</UAPItem>
        <UAPItem bit="6" frn="7" len="1+">170</UAPItem>
        <UAPItem bit="7" frn="FX" len="-">-</UAPItem>
        <UAPItem bit="8" frn="8" len="2">070</UAPItem>
        <UAPItem bit="9" frn="9" len="4">202</UAPItem>
        <UAPItem bit="10" frn="10" len="2">090</UAPItem>
        <UAPItem bit="11" frn="11" len="4">100</UAPItem>
        <UAPItem bit="12" frn="12" len="3">220</UAPItem>
        <UAPItem bit="13" frn="13" len="7">245</UAPItem>
        <UAPItem bit="14" frn="14" len="2">110</UAPItem>
        <UAPItem bit="15" frn="FX" len="-">-</UAPItem>
        <UAPItem bit="16" frn="15" len="2">105</UAPItem>
        <UAPItem bit="17" frn="16" len="2">210</UAPItem>
        <UAPItem bit="18" frn="17" len="1">300</UAPItem>
        <UAPItem bit="19" frn="18" len="1">310</UAPItem>
        <UAPItem bit="20" frn="19" len="1+n">500</UAPItem>
        <UAPItem bit="21" frn="20" len="1+1+">400</UAPItem>
        <UAPItem bit="22" frn="21" len="1+8n">250</UAPItem>
        <UAPItem bit="23" frn="FX" len="-">-</UAPItem>
        <UAPItem bit="24" frn="22" len="2">230</UAPItem>
        <UAPItem bit="25" frn="23" len="7">260</UAPItem>
        <UAPItem bit="26" frn="24" len="1+">030</UAPItem>
        <UAPItem bit="27" frn="25" len="1">055</UAPItem>
        <UAPItem bit="28" frn="26" len="2">050</UAPItem>
        <UAPItem bit="29" frn="27" len="-">RE</UAPItem>
        <UAPItem bit="30" frn="28" len="-">SP</UAPItem>
        <UAPItem bit="31" frn="FX" len="-">-</UAPItem>
    </UAP>

</Category><|MERGE_RESOLUTION|>--- conflicted
+++ resolved
@@ -522,13 +522,8 @@
         <DataItemDefinition>Target address (ICAO 24-bit address) assigned uniquely to each Target.</DataItemDefinition>
         <DataItemFormat desc="Three-octet fixed length Data Item.">
             <Fixed length="3">
-<<<<<<< HEAD
-                <Bits from="24" to="1">
+                <Bits from="24" to="1" encode="hex">
                     <BitsShortName>TAddr</BitsShortName>
-=======
-                <Bits from="24" to="1" encode="hex">
-					<BitsShortName>TAddr</BitsShortName>
->>>>>>> d43ea6d2
                     <BitsName>24-bits Target Address</BitsName>
                 </Bits>
             </Fixed>
